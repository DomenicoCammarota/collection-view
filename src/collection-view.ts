import CollectionViewLayout from './layout'
import style from './style.css'
import { Line, NumberTuple } from './types'
import { coalesce, sort, unique } from './utils'

import * as BezierEasing from 'bezier-easing'
import throttle from 'lodash-es/throttle'

const TRANSITION_END_EVENT = 'transitionend'

export interface CollectionViewDelegate {
  getCount(): number
  configureElement(element: HTMLElement, index: number): void
  invalidateElement?(element: HTMLElement, index: number): void
  onScroll?(collectionView: CollectionView): void
}

export interface CollectionViewThresholds {
  readonly left: number
  readonly top: number
  readonly right: number
  readonly bottom: number
}

export interface CollectionViewParameters {
  readonly animationDuration?: number
  readonly repositioningClassName?: string
  readonly appearingClassName?: string
  readonly disappearingClassName?: string
  readonly resizeThrottleDuration?: number
  readonly thresholds?: {
    readonly left?: number
    readonly top?: number
    readonly right?: number
    readonly bottom?: number
  }
}

function assert(f: () => boolean) {
  if (process.env.NODE_ENV !== 'production') {
    if (!f()) {
      throw new Error("")
    }
  }
}

function range (min: number, max: number): number[] {
  return Array.from(Array(max - min),
                    (_, index) => min + index)
}

class InvalidArgumentError extends Error {}

export default class CollectionView {
  private static readonly EASING = BezierEasing(0.25, 0.1, 0.25, 1.0)

  static readonly DEFAULT_THRESHOLD: number = 3000
  static readonly DEFAULT_REPOSITIONING_CLASS_NAME: string = 'repositioning'
  static readonly DEFAULT_APPEARING_CLASS_NAME: string= 'appearing'
  static readonly DEFAULT_DISAPPEARING_CLASS_NAME: string = 'disappearing'
  static readonly DEFAULT_ANIMATION_DURATION: number = 400
  static readonly DEFAULT_RESIZE_THROTTLE: number = 1000

  private _wantsResize: boolean = false
  private _resizing: boolean = false
  private _updating: boolean = false
  private _installed: boolean = true
  private _contentSize: NumberTuple = [0, 0]
  private _containerSize: NumberTuple = [0, 0]
  private _scrollPosition: NumberTuple = [0, 0]
  private _count: number = 0
  private _elements = new Map<number, HTMLElement>()
  private _positions = new WeakMap<HTMLElement, NumberTuple>()
  private _visibleIndices: number[] = []
  private _onResize: () => void
  private _container: HTMLElement
  private _layout: CollectionViewLayout

  readonly content: HTMLElement
  readonly delegate: CollectionViewDelegate

  readonly animationDuration: number
  readonly repositioningClassName: string
  readonly appearingClassName: string
  readonly disappearingClassName: string
  readonly thresholds: CollectionViewThresholds
  readonly resizeThrottleDuration: number

  get scrollPosition(): NumberTuple {
    return this._scrollPosition
  }

  get layout(): CollectionViewLayout {
    return this._layout
  }

  get contentSize(): NumberTuple {
    return this._contentSize
  }

  get containerSize(): NumberTuple {
    return this._containerSize
  }

  constructor(content: HTMLElement,
              layout: CollectionViewLayout,
              delegate: CollectionViewDelegate,
              parameters: CollectionViewParameters = {}) {

    this.content = content
    content.classList.add(style.content)
    this._layout = layout
    this.delegate = delegate

    const container = content.parentElement
    if (container === null) {
      throw new InvalidArgumentError('Content element should be contained in a container element')
    }
    this._container = container as HTMLElement
    this._container.classList.add(style.container)

    this.animationDuration = coalesce(parameters.animationDuration,
                                      CollectionView.DEFAULT_ANIMATION_DURATION)
    this.repositioningClassName = coalesce(parameters.repositioningClassName,
                                           CollectionView.DEFAULT_REPOSITIONING_CLASS_NAME)
    this.appearingClassName = coalesce(parameters.appearingClassName,
                                       CollectionView.DEFAULT_APPEARING_CLASS_NAME)
    this.disappearingClassName = coalesce(parameters.disappearingClassName,
                                          CollectionView.DEFAULT_DISAPPEARING_CLASS_NAME)

    const thresholds = parameters.thresholds || {}
    this.thresholds = {
      left: coalesce(thresholds.left, CollectionView.DEFAULT_THRESHOLD),
      top: coalesce(thresholds.top, CollectionView.DEFAULT_THRESHOLD),
      right: coalesce(thresholds.right, CollectionView.DEFAULT_THRESHOLD),
      bottom: coalesce(thresholds.bottom, CollectionView.DEFAULT_THRESHOLD)
    }

    this.updateContainerSize(this._layout)
    this.updateCount()
    this.updateContentSize(this._layout)

    this.onScroll = this.onScroll.bind(this)

    this._onResize = throttle(() => this.resize(),
                              coalesce(parameters.resizeThrottleDuration,
                                       CollectionView.DEFAULT_RESIZE_THROTTLE),
                              {leading: false})

    this._container.addEventListener('scroll', this.onScroll, false)
    window.addEventListener('resize', this._onResize, false)

    // DEBUG: keep scroll position
    // let savedPos = localStorage['pos']
    // if (savedPos)
    //   this.scrollTo(JSON.parse(savedPos))
    // window.addEventListener("beforeunload", () => {
    //   localStorage['pos'] = JSON.stringify(this.scrollPosition)
    // })

    this.updateCurrentIndices()
  }

  public uninstall(elementHandler?: (element: HTMLElement) => void): void {
    this._installed = false

    this.content.classList.remove(style.content)
    this.content.removeAttribute('style')

    this._container.classList.remove(style.container)
    this._container.removeEventListener('scroll', this.onScroll, false)

    window.removeEventListener('resize', this._onResize, false)

    if (elementHandler) {
      this._elements.forEach((element) =>
                               elementHandler(element))
    }

    this._elements.forEach((element) =>
                             this.removeElement(element))
  }

  private get currentContainerSize(): NumberTuple {
    return [
      this._container.clientWidth,
      this._container.clientHeight
    ]
  }

  private updateContainerSize(layout: CollectionViewLayout): void {
    this._containerSize = this.currentContainerSize
    if (layout.updateContainerSize) {
      layout.updateContainerSize(this._containerSize)
    }
  }

  private updateCount(): void {
    this._count = this.delegate.getCount()
  }

  private updateContentSize(layout: CollectionViewLayout): void {
    const containerSize = this.currentContainerSize
    this._contentSize = layout.getContentSize(this._count, containerSize)
    const [contentWidth, contentHeight] = this._contentSize
    this.content.style.minWidth = `${contentWidth}px`
    this.content.style.minHeight = `${contentHeight}px`
  }

  private get currentScrollPosition(): NumberTuple {
    return [
      this._container.scrollLeft,
      this._container.scrollTop
    ]
  }

  private onScroll(): void {
    this._scrollPosition = this.currentScrollPosition

    if (this._updating) {
      return
    }
    this._updating = true

    requestAnimationFrame(() => {
      this.updateCurrentIndices()
      if (this.delegate.onScroll) {
        this.delegate.onScroll(this)
      }
      this._updating = false
    })
  }

  private getAxisOffsets(position: number, range: number, startThreshold: number, endThreshold: number): NumberTuple {
    const offset = Math.max(0, position - startThreshold)
    const fullRange = startThreshold + range + endThreshold
    const endOffset = offset + fullRange
    return [offset, endOffset]
  }

  private getOffsets([x, y]: NumberTuple): [NumberTuple, NumberTuple] {
    const [containerWidth, containerHeight] = this._containerSize
    const {left, top, right, bottom} = this.thresholds
    const xOffsets = this.getAxisOffsets(x, containerWidth, left, right)
    const yOffsets = this.getAxisOffsets(y, containerHeight, top, bottom)
    return [xOffsets, yOffsets]
  }

  private getIndices(layout: CollectionViewLayout, position: NumberTuple, containerSize: NumberTuple): number[] {
    const [xOffsets, yOffsets] = this.getOffsets(position)
    return layout.getIndices(xOffsets, yOffsets, this._count, containerSize)
  }

  private get currentIndices(): number[] {
    return this.getIndices(this._layout, this._scrollPosition, this._containerSize)
  }

  private updateCurrentIndices(): void {
    this.updateIndices(this.currentIndices)
  }

  // update elements when viewport changes (e.g. when scrolling)
  private updateIndices(newIndices: number[]): void {
    // determine old elements. save invalid elements so they can be reused
    const invalidElements: HTMLElement[] = []

    this._elements.forEach((element, index) => {
      assert(() => index >= 0)

      if (newIndices.indexOf(index) >= 0) {
        return
      }

      this._elements.delete(index)
      this._positions.delete(element)

      if (this.delegate.invalidateElement) {
        this.delegate.invalidateElement(element, index)
      }

      invalidElements.push(element)
    })

    // add missing elements
    const currentIndices = this._visibleIndices
    newIndices.filter((index) => currentIndices.indexOf(index) < 0)
<<<<<<< HEAD
      .forEach((index) => {
        // reuse one of the invalid/old elements, or create a new element
        const element = invalidElements.pop()
          || this.createAndAddElement()
        this.configureElement(this._layout, element, index)
        this.getAndApplyElementPosition(this._layout, element, index)
        element.classList.remove(this.repositioningClassName)
        this._elements.set(index, element)
      })
=======
              .forEach((index) => {
                // reuse one of the invalid/old elements, or create a new element
                const element = invalidElements.pop()
                  || this.createAndAddElement()
                this.configureElement(this._layout, element, index)
                this.positionElement(this._layout, element, index)
                element.classList.remove(this.repositioningClassName)

                assert(() => index >= 0)
                this._elements.set(index, element)
              })
>>>>>>> f057e8ac
    this._visibleIndices = newIndices

    // actually remove old elements, which weren't reused
    invalidElements.forEach((element) => {
      if (element == null) {
        return
      }
      this.removeElement(element)
    })
  }

  private configureElement(layout: CollectionViewLayout, element: HTMLElement, index: number): void {
    this.delegate.configureElement(element, index)
    layout.configureElement(element, index)
  }

  private getElementPosition(layout: CollectionViewLayout, index: number): NumberTuple {
    const position = layout.getElementPosition(index)
    return position.map(Math.round) as NumberTuple
  }

  private applyElementPosition(element: HTMLElement, position: NumberTuple, index: number): void {
    const [x, y] = position
    element.style.zIndex = `${index + 1}`
    element.style.transform = `translate3d(${x}px, ${y}px, 0)`
    this._positions.set(element, position)
  }

  private getAndApplyElementPosition(layout: CollectionViewLayout, element: HTMLElement, index: number): void {
    const position = this.getElementPosition(layout, index)
    this.applyElementPosition(element, position, index)
  }

  private createAndAddElement(): HTMLElement {
    const element = document.createElement('div')
    element.classList.add(style.element)
    this.content.appendChild(element)
    return element
  }

  // TODO: assumes sizes are constant
  private repositionVisibleElements(layout: CollectionViewLayout): void {

    this._elements.forEach((element, index) => {
<<<<<<< HEAD

      const newPosition = this.getElementPosition(layout, index)
      const currentPosition = this._positions.get(element)

      if (!currentPosition) {
        throw Error("missing position for element: " + element)
      }

      if (newPosition[0] == currentPosition[0]
        && newPosition[1] == currentPosition[1]) {
        return
      }

      const size: NumberTuple = [element.offsetWidth, element.offsetHeight]

      const improvedPositions =
        this.getImprovedPositions(currentPosition, newPosition, size)

      if (typeof improvedPositions !== 'undefined') {
        const improvedStartPosition = improvedPositions[0]
        if (typeof improvedStartPosition !== 'undefined') {
          this.applyElementPosition(element, improvedStartPosition, index)
        }
      }

      element.getBoundingClientRect()
=======
      assert(() => index >= 0)
>>>>>>> f057e8ac

      const onTransitionEnd = () => {
        element.removeEventListener(TRANSITION_END_EVENT, onTransitionEnd, false)
        element.classList.remove(this.repositioningClassName)
      }

      element.addEventListener(TRANSITION_END_EVENT, onTransitionEnd, false)
      element.classList.add(this.repositioningClassName)

      let improvedEndPosition
      if (typeof improvedPositions !== 'undefined') {
        improvedEndPosition = improvedPositions[1]
      }

      const endPosition = typeof improvedEndPosition !== 'undefined'
        ? improvedEndPosition
        : newPosition
      this.applyElementPosition(element, endPosition, index)
    })
  }

  private getImprovedPositions(currentPosition: NumberTuple,
                               newPosition: NumberTuple,
                               size: NumberTuple): [NumberTuple | undefined, NumberTuple | undefined] | undefined {

    const [width, height] = size

    const currentIsVisible = this.isVisible(currentPosition, size)
    const newIsVisible = this.isVisible(newPosition, size)

    const movingIn = !currentIsVisible && newIsVisible
    const movingOut = currentIsVisible && !newIsVisible

    if (!movingIn && !movingOut) {
      return
    }

    const [ containerWidth, containerHeight ] = this._containerSize
    const [ minX, minY ] = this._scrollPosition

    const maxY = minY + containerHeight
    const maxX = minX + containerWidth

    const transitionLine: Line = [ currentPosition, newPosition ]

    // TODO: make setting
    const offset = 100

    // NOTE: offsetting lines to take element size into account + some padding

    // check bottom

    const adjustedBottomLine: Line = [
      [ minX, maxY + offset ],
      [ maxX, maxY + offset ]
    ]

    const bottomIntersectionPoint = this.intersect(transitionLine, adjustedBottomLine)
    if (bottomIntersectionPoint) {
      return movingIn
        ? [bottomIntersectionPoint, undefined]
        : [undefined, bottomIntersectionPoint]
    }

    // check top

    const adjustedTopLine: Line = [
      [ minX, minY - height - offset ],
      [ maxX, minY - height - offset ]
    ]

    const topIntersectionPoint = this.intersect(transitionLine, adjustedTopLine)
    if (topIntersectionPoint) {
      return movingIn
        ? [topIntersectionPoint, undefined]
        : [undefined, topIntersectionPoint]
    }

    // check left

    const adjustedLeftLine: Line = [
      [ minX - width - offset, minY ],
      [ minX - width - offset, maxY ]
    ]

    const leftIntersectionPoint = this.intersect(transitionLine, adjustedLeftLine)
    if (leftIntersectionPoint) {
      return movingIn
        ? [leftIntersectionPoint, undefined]
        : [undefined, leftIntersectionPoint]
    }

    // check right

    const adjustedRightLine: Line = [ [ maxX, minY ], [ maxX, maxY ] ]

    const rightIntersectionPoint = this.intersect(transitionLine, adjustedRightLine)
    if (rightIntersectionPoint) {
      return movingIn
        ? [rightIntersectionPoint, undefined]
        : [undefined, rightIntersectionPoint]
    }

    return
  }

  isVisible([minX, minY]: NumberTuple, [width, height]: NumberTuple): boolean {
    const [ containerWidth, containerHeight ] = this._containerSize
    const [ containerMinX, containerMinY ] = this._scrollPosition

    const containerMaxX = containerMinX + containerWidth
    const containerMaxY = containerMinY + containerHeight

    const maxX = minX + width
    const maxY = minY + height

    return (
      minX < containerMaxX
      && maxX > containerMinX
      && maxY > containerMinY
      && minY < containerMaxY
    )
  }

  intersect([[x1, y1], [x2, y2]]: Line,
            [[x3, y3], [x4, y4]]: Line): NumberTuple | undefined {

    const denominator = (y4 - y3) * (x2 - x1) - (x4 - x3) * (y2 - y1)

    // parallel?
    if (Math.abs(denominator) <= Number.EPSILON) {
      return
    }

    const ua = ((x4 - x3) * (y1 - y3) - (y4 - y3) * (x1 - x3)) / denominator
    const ub = ((x2 - x1) * (y1 - y3) - (y2 - y1) * (x1 - x3)) / denominator

    if (ua < 0 || ua > 1 || ub < 0 || ub > 1) {
      return
    }

    return [
      x1 + ua * (x2 - x1),
      y1 + ua * (y2 - y1)
    ]
  }

  private resize(): void {
    if (this._resizing) {
      this._wantsResize = true
      return
    }
    this._resizing = true

    this.updateLayout(this._layout)
      .then(() => {
        this._resizing = false

        if (this._wantsResize) {
          this._wantsResize = false
          this.resize()
        }
      })
  }

  public updateLayout(newLayout: CollectionViewLayout): Promise<void> {

    return new Promise(resolve => {

      this._container.removeEventListener('scroll', this.onScroll, false)

      // update with elements that will be visible after resize

      const newContainerSize = this.currentContainerSize
      const newPosition =
        newLayout.convertPositionInSize(this._scrollPosition, newContainerSize, this._layout)

      // newPosition might not be the final scroll position:
      // when at the bottom and the content is becoming smaller, the view is scrolled up

      const finalContentSize = newLayout.getContentSize(this._count, newContainerSize)

      const finalPosition: NumberTuple = [
        newPosition[0] - Math.abs(Math.min(0, finalContentSize[0] - (newPosition[0] + newContainerSize[0]))),
        newPosition[1] - Math.abs(Math.min(0, finalContentSize[1] - (newPosition[1] + newContainerSize[1])))
      ]

      const finalIndices = this.getIndices(newLayout, finalPosition, newContainerSize)

      const combinedIndices = unique(this._visibleIndices.concat(finalIndices))

      const count = combinedIndices.length
      if (count) {
        const min = combinedIndices.reduce((min, value) => Math.min(min, value))
        const max = combinedIndices.reduce((max, value) => Math.max(max, value))
        this.updateIndices(range(min, max + 1))
      }

      // temporarily shift position of visible elements and scroll
      // to future position, so elements appear to "stay"

      const diffX = Math.round(newPosition[ 0 ] - this._scrollPosition[ 0 ])
      const diffY = Math.round(newPosition[ 1 ] - this._scrollPosition[ 1 ])

      if (diffX || diffY) {
        this._elements.forEach((element) =>
                                 element.style.transform += ` translate3d(${diffX}px, ${diffY}px, 0)`)
      }

      this.updateContentSize(newLayout)

      this.scrollTo(newPosition)

      this._scrollPosition = finalPosition

      this.updateContainerSize(newLayout)

      // reposition (NOTE: setTimeout important)
      setTimeout(() => {

        this.repositionVisibleElements(newLayout)

        this._elements.forEach((element, index) => {
          assert(() => index >= 0)
          newLayout.configureElement(element, index)
        })

        this._layout = newLayout

        // TODO: don't run if layout is updated midflight
        setTimeout(() => {
          this.updateCurrentIndices()

          if (this._installed) {
            this._container.addEventListener('scroll', this.onScroll, false)
          }

          resolve()
        }, this.animationDuration)
      }, 0)
    })
  }

  public scrollTo([x, y]: NumberTuple): void {
    this._container.scrollLeft = x
    this._container.scrollTop = y
  }

  public animatedScrollTo([toX, toY]: NumberTuple): void {
    const start = Date.now()
    const [fromX, fromY] = this.currentScrollPosition
    const easing = CollectionView.EASING
    const scroll = () => {
      const now = Date.now()
      const progress = Math.min(1, (now - start) / this.animationDuration)
      const easedProgress = easing(progress)
      const targetX = fromX + easedProgress * (toX - fromX)
      const targetY = fromY + easedProgress * (toY - fromY)
      this.scrollTo([targetX, targetY])

      if (progress < 1) {
        requestAnimationFrame(scroll)
      }
    }

    requestAnimationFrame(scroll)
  }

  private removeElement(element: HTMLElement) {
    const parent = element.parentElement
    if (!parent) {
      return
    }

    parent.removeChild(element)
  }

  public changeIndices(removedIndices: number[], addedIndices: number[], movedIndexMap: Map<number, number>): Promise<void> {
    return new Promise((resolve, reject) => {

      const promises: Promise<void>[] = []

      // handle legacy Object
      if (!(movedIndexMap instanceof Map)) {
        const movedIndexObject = movedIndexMap as { [key: string]: any }
        const pairs = Object.keys(movedIndexObject)
          .map((key): NumberTuple =>
                 [Number(key), Number(movedIndexObject[key])])
        movedIndexMap = new Map<number, number>(pairs)
      }

      this._container.removeEventListener('scroll', this.onScroll, false)

      // prepare moved mapping

      const oldMovedIndices = Array.from(movedIndexMap.keys())
      const reverseMovedIndexMap = new Map<number, number>()
      oldMovedIndices.forEach((oldIndex) => {
        // TODO: assert
        const newIndex = movedIndexMap.get(oldIndex) as number
        reverseMovedIndexMap.set(newIndex, oldIndex)
      })
      const newMovedIndices = Array.from(reverseMovedIndexMap.keys())

      // update count

      this.updateCount()

      const countDifference = addedIndices.length - removedIndices.length

      // TODO: assert countDifference == this.count - oldCount

      if (countDifference > 0) {
        this.updateContentSize(this._layout)
      }

      // scroll if current position will be out of bounds

      const [newContentWidth, newContentHeight] =
        this._layout.getContentSize(this._count, this._containerSize)

      const [containerWidth, containerHeight] = this._containerSize
      const [scrollX, scrollY] = this._scrollPosition
      const right = scrollX + containerWidth
      const adjustX = right > newContentWidth
      if (adjustX) {
        this._scrollPosition[0] = Math.max(0, scrollX - (right - newContentWidth))
      }

      const bottom = scrollY + containerHeight
      const adjustY = bottom > newContentHeight
      if (adjustY) {
        this._scrollPosition[1] = Math.max(0, scrollY - (bottom - newContentHeight))
      }

      if (adjustX || adjustY) {
        this.animatedScrollTo(this._scrollPosition)
      }

      // disappear and remove elements

      removedIndices.forEach((index) => {
        assert(() => index >= 0)

        const element = this._elements.get(index)
        if (!element) {
          return
        }

        element.classList.add(this.disappearingClassName)
        element.style.zIndex = '0'

        promises.push(new Promise<void>(resolve => {

          // NOTE: notify delegate about invalidation after element was removed
          // (animation finished), not immediately when stopping to keep track of it
          setTimeout(() => {
                       this.removeElement(element)
                       if (this.delegate.invalidateElement) {
                         this.delegate.invalidateElement(element, index)
                       }

                       resolve()
                     },
                     this.animationDuration)
        }))

        this._elements.delete(index)
        this._positions.delete(element)
      })

      // reorder visible elements

      const removedOrMovedIndices = sort(removedIndices.concat(oldMovedIndices))
      const addedOrMovedIndices = sort(addedIndices.concat(newMovedIndices))

      let removedOrMovedReorderOffset = 0
      const newElements = new Map<number, HTMLElement>()

      const indices = sort(Array.from(this._elements.keys()))

      indices.forEach((index) => {
        const element = this._elements.get(index) as HTMLElement
        assert(() => index >= 0)

        let newIndex: number
        const movedIndex = movedIndexMap.get(index)
        if (movedIndex !== undefined) {
          newIndex = movedIndex
        } else {
          while (removedOrMovedReorderOffset < removedOrMovedIndices.length
                 && removedOrMovedIndices[removedOrMovedReorderOffset] <= index) {
            removedOrMovedReorderOffset += 1
          }

          let addedOrMovedReorderOffset = 0
          while (addedOrMovedReorderOffset < addedOrMovedIndices.length
                 && (addedOrMovedIndices[addedOrMovedReorderOffset]
                     <= index - removedOrMovedReorderOffset + addedOrMovedReorderOffset)) {
            addedOrMovedReorderOffset += 1
          }

          newIndex = index - removedOrMovedReorderOffset + addedOrMovedReorderOffset
        }

        assert(() => newIndex >= 0)
        newElements.set(newIndex, element)
      })
      this._elements = newElements

      // load visible elements

<<<<<<< HEAD
      const finalIndices = this.currentIndices
=======
      const newIndices = sort(this.currentIndices)
>>>>>>> f057e8ac

      let removedOrMovedLoadOffset = 0
      let addedOrMovedLoadOffset = 0

      finalIndices.forEach((index) => {

        let oldIndex: number
        const reverseMovedIndex = reverseMovedIndexMap.get(index)
        if (reverseMovedIndex !== undefined) {
          oldIndex = reverseMovedIndex
        } else {
          while (addedOrMovedLoadOffset < addedOrMovedIndices.length
                 && addedOrMovedIndices[addedOrMovedLoadOffset] <= index) {
            addedOrMovedLoadOffset += 1
          }

          while (removedOrMovedLoadOffset < removedOrMovedIndices.length
                 && (removedOrMovedIndices[removedOrMovedLoadOffset]
            <= index - addedOrMovedLoadOffset + removedOrMovedLoadOffset)) {
            removedOrMovedLoadOffset += 1
          }

          oldIndex = index - addedOrMovedLoadOffset + removedOrMovedLoadOffset
        }


        assert(() => index >= 0)
        const existingElement = this._elements.get(index)
        if (existingElement) {
          return
        }

        const element = this.createAndAddElement()
        const isNew = addedIndices.indexOf(index) >= 0
        this.configureElement(this._layout, element, index)
        this.getAndApplyElementPosition(this._layout, element, isNew ? index : oldIndex)

        // NOTE: important, forces a relayout
        element.getBoundingClientRect()

        if (isNew) {
          element.classList.add(this.appearingClassName)
          // TODO: trigger restyle in a more proper way
          // tslint:disable-next-line:no-unused-expression
          window.getComputedStyle(element).opacity
          element.classList.remove(this.appearingClassName)
        } else {
          // NOTE: important, forces a relayout
          element.getBoundingClientRect()
        }
        this._elements.set(index, element)
      })

      this._visibleIndices = finalIndices

      // reposition

      promises.push(new Promise<void>(resolve => {

        // NOTE: setTimeout important
        setTimeout(() => {

          this.repositionVisibleElements(this._layout)

          if (this._installed) {
            this._container.addEventListener('scroll', this.onScroll, false)
          }

          setTimeout(() => {
            if (countDifference < 0) {
              this.updateContentSize(this._layout)
            }

            this.updateCurrentIndices()

            resolve()
          }, this.animationDuration)

        }, 0)
      }))

      Promise.all(promises)
        .then(() => resolve())
        .catch(e => reject(e))
    })
  }

}<|MERGE_RESOLUTION|>--- conflicted
+++ resolved
@@ -284,29 +284,17 @@
     // add missing elements
     const currentIndices = this._visibleIndices
     newIndices.filter((index) => currentIndices.indexOf(index) < 0)
-<<<<<<< HEAD
-      .forEach((index) => {
-        // reuse one of the invalid/old elements, or create a new element
-        const element = invalidElements.pop()
-          || this.createAndAddElement()
-        this.configureElement(this._layout, element, index)
-        this.getAndApplyElementPosition(this._layout, element, index)
-        element.classList.remove(this.repositioningClassName)
-        this._elements.set(index, element)
-      })
-=======
               .forEach((index) => {
                 // reuse one of the invalid/old elements, or create a new element
                 const element = invalidElements.pop()
                   || this.createAndAddElement()
                 this.configureElement(this._layout, element, index)
-                this.positionElement(this._layout, element, index)
+                this.getAndApplyElementPosition(this._layout, element, index)
                 element.classList.remove(this.repositioningClassName)
 
                 assert(() => index >= 0)
                 this._elements.set(index, element)
               })
->>>>>>> f057e8ac
     this._visibleIndices = newIndices
 
     // actually remove old elements, which weren't reused
@@ -351,7 +339,7 @@
   private repositionVisibleElements(layout: CollectionViewLayout): void {
 
     this._elements.forEach((element, index) => {
-<<<<<<< HEAD
+      assert(() => index >= 0)
 
       const newPosition = this.getElementPosition(layout, index)
       const currentPosition = this._positions.get(element)
@@ -378,9 +366,6 @@
       }
 
       element.getBoundingClientRect()
-=======
-      assert(() => index >= 0)
->>>>>>> f057e8ac
 
       const onTransitionEnd = () => {
         element.removeEventListener(TRANSITION_END_EVENT, onTransitionEnd, false)
@@ -793,11 +778,7 @@
 
       // load visible elements
 
-<<<<<<< HEAD
-      const finalIndices = this.currentIndices
-=======
-      const newIndices = sort(this.currentIndices)
->>>>>>> f057e8ac
+      const finalIndices = sort(this.currentIndices)
 
       let removedOrMovedLoadOffset = 0
       let addedOrMovedLoadOffset = 0
